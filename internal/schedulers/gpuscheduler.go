package schedulers

import (
	"encoding/json"
	"strconv"
	"strings"
	"sync"

	"github.com/pkg/errors"

	"github.com/mayooot/gpu-docker-api/internal/etcd"
	"github.com/mayooot/gpu-docker-api/internal/workQueue"
	"github.com/mayooot/gpu-docker-api/internal/xerrors"
)

const (
	allGpuUUIDCommand = "nvidia-smi --query-gpu=index,uuid --format=csv,noheader,nounits"

	gpuStatusMapKey = "gpuStatusMapKey"
)

var GpuScheduler *gpuScheduler

type gpu struct {
	Index int     `json:"index"`
	UUID  *string `json:"uuid"`
}

type gpuScheduler struct {
	sync.RWMutex

	AvailableGpuNums int                 `json:"availableGpuNums"`
	GpuStatusMap     map[string]byte     `json:"gpuStatusMap"`
	GpuAllocMap      map[string][]string `json:"gpuAllocMap"`
}

func InitGPuScheduler() error {
	var err error
	GpuScheduler, err = initGpuFormEtcd()
	if err != nil {
		return errors.Wrap(err, "initFormEtcd failed")
	}

	if GpuScheduler.AvailableGpuNums == 0 || len(GpuScheduler.GpuStatusMap) == 0 {
		// if it has not been initialized
		gpus, err := getAllGpuUUID()
		if err != nil {
			return errors.Wrap(err, "getAllGpuUUID failed")
		}

		GpuScheduler.AvailableGpuNums = len(gpus)
		for i := 0; i < len(gpus); i++ {
			GpuScheduler.GpuStatusMap[*gpus[i].UUID] = 0
		}
	}
	return nil
}

func CloseGpuScheduler() error {
	return etcd.Put(etcd.Gpus, gpuStatusMapKey, GpuScheduler.serialize())
}

func initGpuFormEtcd() (s *gpuScheduler, err error) {
	bytes, err := etcd.GetValue(etcd.Gpus, gpuStatusMapKey)
	if err != nil {
		if xerrors.IsNotExistInEtcdError(err) {
			err = nil
		} else {
			return s, err
		}
	}

	s = &gpuScheduler{
		GpuStatusMap: make(map[string]byte),
		GpuAllocMap:  make(map[string][]string),
	}
	if len(bytes) != 0 {
		err = json.Unmarshal(bytes, &s)
	}
	return s, err
}

// Apply for a specified number of gpus
func (gs *gpuScheduler) Apply(num int) ([]string, error) {
	if num <= 0 || num > gs.AvailableGpuNums {
		return nil, errors.New("num must be greater than 0 and less than " + strconv.Itoa(gs.AvailableGpuNums))
	}

	gs.Lock()
	defer gs.Unlock()

	var availableGpus []string
	for k, v := range gs.GpuStatusMap {
		if v == 0 {
			gs.GpuStatusMap[k] = 1
			availableGpus = append(availableGpus, k)
			if len(availableGpus) == num {
				break
			}
		}
	}

	if len(availableGpus) < num {
		gs.restore(availableGpus)
		return nil, xerrors.NewGpuNotEnoughError()
	}

	go gs.putToEtcd()

	return availableGpus, nil
}

// Restore a specified number of gpu
func (gs *gpuScheduler) Restore(gpus []string) {
	if len(gpus) <= 0 || len(gpus) > gs.AvailableGpuNums {
		return
	}

	gs.Lock()
	defer gs.Unlock()

	gs.restore(gpus)

	go gs.putToEtcd()
}

func (gs *gpuScheduler) restore(gpus []string) {
	if len(gpus) <= 0 || len(gpus) > gs.AvailableGpuNums {
		return
	}

	for _, gpu := range gpus {
		gs.GpuStatusMap[gpu] = 0
	}
}

func (gs *gpuScheduler) serialize() *string {
	gs.RLock()
	defer gs.RUnlock()

	bytes, _ := json.Marshal(gs)
	tmp := string(bytes)
	return &tmp
}

func (gs *gpuScheduler) GetGpuStatus() map[string]byte {
	gs.RLock()
	defer gs.RUnlock()

	copyMap := make(map[string]byte, len(gs.GpuStatusMap))
	for k, v := range gs.GpuStatusMap {
		copyMap[k] = v
	}

	return copyMap
}

<<<<<<< HEAD
func (gs *gpuScheduler) Alloc(name string, gpus []string) {
	gs.Lock()
	defer gs.Unlock()

	gs.GpuAllocMap[name] = gpus
}

func (gs *gpuScheduler) Dealloc(name string) {
	gs.Lock()
	defer gs.Unlock()

	delete(gs.GpuAllocMap, name)
}

func (gs *gpuScheduler) GetAllocMap() map[string][]string {
	gs.RLock()
	defer gs.RUnlock()

	copyMap := make(map[string][]string, len(gs.GpuAllocMap))
	for k, v := range gs.GpuAllocMap {
		copyMap[k] = v
=======
func (gs *gpuScheduler) putToEtcd() {
	workQueue.Queue <- etcd.PutKeyValue{
		Resource: etcd.Gpus,
		Key:      gpuStatusMapKey,
		Value:    GpuScheduler.serialize(),
	}
}

func getAllGpuUUID() ([]*gpu, error) {
	c := cmd.NewCommand(allGpuUUIDCommand)
	err := c.Execute()
	if err != nil {
		return nil, errors.Wrap(err, "cmd.Execute failed")
>>>>>>> 6305d0fd
	}

	return copyMap
}

func (gs *gpuScheduler) GetAllocGpus(name string) ([]string, bool) {
	gs.RLock()
	defer gs.RUnlock()

	gpus, ok := gs.GpuAllocMap[name]
	return gpus, ok
}

func getAllGpuUUID() ([]*gpu, error) {
	// c := cmd.NewCommand(allGpuUUIDCommand)
	// err := c.Execute()
	// if err != nil {
	// 	return nil, errors.Wrap(err, "cmd.Execute failed")
	// }

	// gpuList, err := parseOutput(c.Stdout())
	// if err != nil {
	// 	return nil, errors.Wrap(err, "parseOutput failed")
	// }
	uuids := []string{
		"GPU-0",
		"GPU-1",
		"GPU-2",
		"GPU-3",
		"GPU-4",
		"GPU-5",
		"GPU-6",
		"GPU-7",
	}
	gpuList := []*gpu{}
	for i, uuid := range uuids {
		gpuList = append(gpuList, &gpu{
			Index: i,
			UUID:  &uuid,
		})
	}

	return gpuList, nil
}

func parseOutput(output string) (gpuList []*gpu, err error) {
	lines := strings.Split(output, "\n")
	gpuList = make([]*gpu, 0, len(lines))
	for _, line := range lines {
		if line == "" {
			continue
		}

		fields := strings.Split(line, ", ")
		if len(fields) == 2 {
			index, err := strconv.Atoi(fields[0])
			if err != nil {
				return gpuList, errors.Errorf("invaild index: %s, ", fields[0])
			}
			uuid := "nvidia.com/gpu=" + fields[1]
			gpuList = append(gpuList, &gpu{
				Index: index,
				UUID:  &uuid,
			})
		}
	}
	return
}<|MERGE_RESOLUTION|>--- conflicted
+++ resolved
@@ -155,7 +155,6 @@
 	return copyMap
 }
 
-<<<<<<< HEAD
 func (gs *gpuScheduler) Alloc(name string, gpus []string) {
 	gs.Lock()
 	defer gs.Unlock()
@@ -177,32 +176,25 @@
 	copyMap := make(map[string][]string, len(gs.GpuAllocMap))
 	for k, v := range gs.GpuAllocMap {
 		copyMap[k] = v
-=======
+	}
+
+	return copyMap
+}
+
+func (gs *gpuScheduler) GetAllocGpus(name string) ([]string, bool) {
+	gs.RLock()
+	defer gs.RUnlock()
+
+	gpus, ok := gs.GpuAllocMap[name]
+	return gpus, ok
+}
+
 func (gs *gpuScheduler) putToEtcd() {
 	workQueue.Queue <- etcd.PutKeyValue{
 		Resource: etcd.Gpus,
 		Key:      gpuStatusMapKey,
 		Value:    GpuScheduler.serialize(),
 	}
-}
-
-func getAllGpuUUID() ([]*gpu, error) {
-	c := cmd.NewCommand(allGpuUUIDCommand)
-	err := c.Execute()
-	if err != nil {
-		return nil, errors.Wrap(err, "cmd.Execute failed")
->>>>>>> 6305d0fd
-	}
-
-	return copyMap
-}
-
-func (gs *gpuScheduler) GetAllocGpus(name string) ([]string, bool) {
-	gs.RLock()
-	defer gs.RUnlock()
-
-	gpus, ok := gs.GpuAllocMap[name]
-	return gpus, ok
 }
 
 func getAllGpuUUID() ([]*gpu, error) {
